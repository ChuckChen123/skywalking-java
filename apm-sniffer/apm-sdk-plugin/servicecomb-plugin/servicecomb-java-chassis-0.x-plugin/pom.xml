<?xml version="1.0" encoding="UTF-8"?>
<<<<<<< HEAD
<!--
  ~ Licensed to the Apache Software Foundation (ASF) under one or more
  ~ contributor license agreements.  See the NOTICE file distributed with
  ~ this work for additional information regarding copyright ownership.
  ~ The ASF licenses this file to You under the Apache License, Version 2.0
  ~ (the "License"); you may not use this file except in compliance with
  ~ the License.  You may obtain a copy of the License at
  ~
  ~     http://www.apache.org/licenses/LICENSE-2.0
  ~
  ~ Unless required by applicable law or agreed to in writing, software
  ~ distributed under the License is distributed on an "AS IS" BASIS,
  ~ WITHOUT WARRANTIES OR CONDITIONS OF ANY KIND, either express or implied.
  ~ See the License for the specific language governing permissions and
  ~ limitations under the License.
  ~
  -->

<project xmlns="http://maven.apache.org/POM/4.0.0" xmlns:xsi="http://www.w3.org/2001/XMLSchema-instance"
=======
<project xmlns="http://maven.apache.org/POM/4.0.0"
         xmlns:xsi="http://www.w3.org/2001/XMLSchema-instance"
>>>>>>> 5360bdfd
         xsi:schemaLocation="http://maven.apache.org/POM/4.0.0 http://maven.apache.org/xsd/maven-4.0.0.xsd">
    <parent>
        <artifactId>servicecomb-plugin</artifactId>
        <groupId>org.apache.skywalking</groupId>
        <version>5.0.0-alpha-SNAPSHOT</version>
    </parent>
    <modelVersion>4.0.0</modelVersion>

    <artifactId>apm-servicecomb-java-chassis-0.x-plugin</artifactId>
    <packaging>jar</packaging>

    <name>servicecomb-java-chassis-0.x-plugin</name>
    <url>http://maven.apache.org</url>


    <dependencies>
        <dependency>
            <groupId>io.servicecomb</groupId>
            <artifactId>java-chassis-core</artifactId>
            <version>0.5.0</version>
            <scope>provided</scope>
        </dependency>
    </dependencies>
    <build>
        <plugins>
            <plugin>
                <!-- 源码插件 -->
                <groupId>org.apache.maven.plugins</groupId>
                <artifactId>maven-source-plugin</artifactId>
                <!-- 发布时自动将源码同时发布的配置 -->
                <executions>
                    <execution>
                        <id>attach-sources</id>
                        <phase>none</phase>
                        <goals>
                            <goal>jar</goal>
                        </goals>
                    </execution>
                </executions>
            </plugin>
        </plugins>
    </build>
</project><|MERGE_RESOLUTION|>--- conflicted
+++ resolved
@@ -1,5 +1,4 @@
 <?xml version="1.0" encoding="UTF-8"?>
-<<<<<<< HEAD
 <!--
   ~ Licensed to the Apache Software Foundation (ASF) under one or more
   ~ contributor license agreements.  See the NOTICE file distributed with
@@ -18,11 +17,8 @@
   ~
   -->
 
-<project xmlns="http://maven.apache.org/POM/4.0.0" xmlns:xsi="http://www.w3.org/2001/XMLSchema-instance"
-=======
 <project xmlns="http://maven.apache.org/POM/4.0.0"
          xmlns:xsi="http://www.w3.org/2001/XMLSchema-instance"
->>>>>>> 5360bdfd
          xsi:schemaLocation="http://maven.apache.org/POM/4.0.0 http://maven.apache.org/xsd/maven-4.0.0.xsd">
     <parent>
         <artifactId>servicecomb-plugin</artifactId>
@@ -36,8 +32,7 @@
 
     <name>servicecomb-java-chassis-0.x-plugin</name>
     <url>http://maven.apache.org</url>
-
-
+    
     <dependencies>
         <dependency>
             <groupId>io.servicecomb</groupId>
